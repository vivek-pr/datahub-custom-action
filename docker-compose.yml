

services:
  zookeeper:
    image: confluentinc/cp-zookeeper:7.5.3
    platform: ${DOCKER_PLATFORM:-linux/amd64}
    environment:
      ZOOKEEPER_CLIENT_PORT: 2181
      ZOOKEEPER_TICK_TIME: 2000
      KAFKA_OPTS: "-Dzookeeper.4lw.commands.whitelist=ruok,srvr,stat,mntr,conf"
      MYSQL_HOST: "mysql"
      MYSQL_PORT: "3306"
      MYSQL_DB: "datahub"
      MYSQL_USER: "datahub"
      MYSQL_PASSWORD: "datahubpass"
      MYSQL_HEALTH_USER: "root"
      MYSQL_HEALTH_PASSWORD: "rootpass"
    healthcheck:
      test: ["CMD-SHELL", "printf ruok | nc -w 2 localhost 2181 | grep -q imok"]
      interval: 10s
      timeout: 5s
      retries: 30
      start_period: 10s

  broker:
    image: confluentinc/cp-kafka:7.5.3
    platform: ${DOCKER_PLATFORM:-linux/amd64}
    depends_on:
      zookeeper:
        condition: service_healthy
    entrypoint: ["/bin/sh","-lc","/wait-zk.sh zookeeper && /etc/confluent/docker/run"]
    ports:
      - "9092:9092"
    environment:
      KAFKA_BROKER_ID: 1
      KAFKA_ZOOKEEPER_CONNECT: zookeeper:2181
      KAFKA_LISTENER_SECURITY_PROTOCOL_MAP: PLAINTEXT:PLAINTEXT,PLAINTEXT_HOST:PLAINTEXT
      KAFKA_ADVERTISED_LISTENERS: PLAINTEXT://broker:29092,PLAINTEXT_HOST://localhost:9092
      KAFKA_OFFSETS_TOPIC_REPLICATION_FACTOR: 1
      KAFKA_MIN_INSYNC_REPLICAS: 1
      KAFKA_TRANSACTION_STATE_LOG_MIN_ISR: 1
      KAFKA_TRANSACTION_STATE_LOG_REPLICATION_FACTOR: 1
      KAFKA_GROUP_INITIAL_REBALANCE_DELAY_MS: 0
    healthcheck:
      test: ["CMD", "kafka-topics", "--bootstrap-server", "localhost:9092", "--list"]
      interval: 10s
      timeout: 5s
      retries: 10
    volumes:
      - ./scripts/wait-zk.sh:/wait-zk.sh:ro

  schema-registry:
    image: confluentinc/cp-schema-registry:7.5.3
    platform: ${DOCKER_PLATFORM:-linux/amd64}
    depends_on:
      broker:
        condition: service_healthy
    environment:
      SCHEMA_REGISTRY_HOST_NAME: schema-registry
      SCHEMA_REGISTRY_KAFKASTORE_BOOTSTRAP_SERVERS: broker:29092
    ports:
      - "8081:8081"
    healthcheck:
      test: ["CMD", "curl", "-f", "http://localhost:8081/subjects"]
      interval: 10s
      timeout: 5s
      retries: 10

  mysql:
    image: mysql:8.0
    environment:
      MYSQL_ROOT_PASSWORD: "rootpass"
      MYSQL_ROOT_HOST: "%"
      MYSQL_DATABASE: "datahub"
      MYSQL_USER: "datahub"
      MYSQL_PASSWORD: "datahubpass"
    ports:
      - "3306:3306"
    healthcheck:
      test: ["CMD-SHELL", "mysqladmin ping -h localhost -uroot -prootpass | grep -q 'mysqld is alive'"]
      interval: 5s
      timeout: 3s
      retries: 30
      start_period: 10s

  datahub-custom-action-mysql-setup:
    image: mysql:8.0
    depends_on:
      mysql:
        condition: service_healthy
    environment:
      MYSQL_HOST: "mysql"
      MYSQL_PORT: "3306"
      MYSQL_DB: "datahub"
      MYSQL_USER: "datahub"
      MYSQL_PASSWORD: "datahubpass"
      MYSQL_HEALTH_USER: "root"
      MYSQL_HEALTH_PASSWORD: "rootpass"
    entrypoint: ["/bin/sh","-lc","/wait-mysql.sh \"$MYSQL_HOST\" \"$MYSQL_PORT\" && /scripts/run-setup.sh"]
    volumes:
      - ./scripts/wait-mysql.sh:/wait-mysql.sh:ro
      - ./scripts/run-setup.sh:/scripts/run-setup.sh:ro

  elasticsearch:
    image: docker.elastic.co/elasticsearch/elasticsearch:7.10.2
    platform: ${DOCKER_PLATFORM:-linux/amd64}
    environment:
      - discovery.type=single-node
      - ES_JAVA_OPTS=-Xms1g -Xmx1g
    ports:
      - "9200:9200"
    healthcheck:
      test: ["CMD", "curl", "-f", "http://localhost:9200/_cluster/health"]
      interval: 10s
      timeout: 5s
      retries: 10

  elasticsearch-setup:
    image: acryldata/datahub-elasticsearch-setup:v1.2.0.1
    platform: ${DOCKER_PLATFORM:-linux/amd64}
    depends_on:
      elasticsearch:
        condition: service_healthy
    environment:
      ELASTICSEARCH_HOST: elasticsearch
      ELASTICSEARCH_PORT: 9200

  datahub-upgrade:
    image: acryldata/datahub-upgrade:v1.2.0.1
    platform: ${DOCKER_PLATFORM:-linux/amd64}
    depends_on:
      datahub-custom-action-mysql-setup:
        condition: service_completed_successfully
      kafka-setup:
        condition: service_completed_successfully
      elasticsearch-setup:
        condition: service_completed_successfully
      policy-index-setup:
        condition: service_completed_successfully
    environment:
      # Auth/cookies (must match frontend & gms)
      DATAHUB_SECRET: "7e3dc188888893837378986378937e3dc1"

      DATAHUB_GMS_PORT: 8080
      KAFKA_BOOTSTRAP_SERVER: broker:29092
      SCHEMA_REGISTRY_URL: http://schema-registry:8081
      ELASTICSEARCH_HOST: elasticsearch
      ELASTICSEARCH_PORT: 9200
      MYSQL_HOST: mysql
      MYSQL_PORT: 3306
      MYSQL_USERNAME: datahub
      MYSQL_PASSWORD: "datahubpass"
      EBEAN_DATASOURCE_HOST: mysql:3306
      EBEAN_DATASOURCE_USERNAME: datahub
      EBEAN_DATASOURCE_PASSWORD: "datahubpass"
      EBEAN_DATASOURCE_URL: 'jdbc:mysql://mysql:3306/datahub?verifyServerCertificate=false&useSSL=true&useUnicode=yes&characterEncoding=UTF-8&enabledTLSProtocols=TLSv1.2'
      GRAPH_SERVICE_IMPL: elasticsearch
      # Non-interactive (various flags accepted across versions)
      DATAHUB_UPGRADE_CONFIRM: "true"
      DATAHUB_UPGRADE_YES: "true"
      DATAHUB_UPGRADE_ALLOW_YES: "true"
<<<<<<< HEAD
      ENTITY_REGISTRY_CONFIG_PATH: /datahub/datahub-upgrade/resources/entity-registry.yml
=======
      ENTITY_REGISTRY_CONFIG_PATH: /datahub/datahub-upgrade/resources
>>>>>>> 1be358af
      WAIT_FOR_URIS: >-
        tcp://mysql:3306 http://schema-registry:8081/subjects tcp://broker:29092 http://elasticsearch:9200/_cluster/health
    volumes:
      - ./scripts/wait-for-uris.sh:/wait-for-uris.sh:ro
      - ./docker/resources/entity-registry.yml:/datahub/datahub-upgrade/resources/entity_registry.yml:ro
      - ./docker/resources/entity-registry.yml:/datahub/datahub-upgrade/resources/entity-registry.yml:ro
    command:
      - -u
      - SystemUpdate



  policy-index-setup:
    image: curlimages/curl:8.10.1
    depends_on:
      elasticsearch:
        condition: service_healthy
    entrypoint: ["/bin/sh", "-c", "/scripts/setup-policy-index.sh"]
    environment:
      ELASTICSEARCH_HOST: elasticsearch
      ELASTICSEARCH_PORT: 9200
      POLICY_INDEX_NAME: datahubpolicyindex_v2
    volumes:
      - ./scripts/setup_policy_index.sh:/scripts/setup-policy-index.sh:ro

  kafka-setup:
    image: acryldata/datahub-kafka-setup:v1.2.0.1
    platform: ${DOCKER_PLATFORM:-linux/amd64}
    depends_on:
      broker:
        condition: service_healthy
      schema-registry:
        condition: service_healthy
    environment:
      KAFKA_BOOTSTRAP_SERVER: broker:29092
      SCHEMA_REGISTRY_URL: http://schema-registry:8081

  datahub-gms:
    image: acryldata/datahub-gms:v1.2.0.1
    platform: ${DOCKER_PLATFORM:-linux/amd64}
    depends_on:
      datahub-custom-action-mysql-setup:
        condition: service_completed_successfully
      kafka-setup:
        condition: service_completed_successfully
      elasticsearch-setup:
        condition: service_completed_successfully
      policy-index-setup:
        condition: service_completed_successfully
      datahub-upgrade:
        condition: service_completed_successfully
    environment:
      ENTITY_REGISTRY_CONFIG_PATH: /datahub/datahub-gms/resources/entity-registry.yml
      DATAHUB_GMS_PORT: 8080
      KAFKA_BOOTSTRAP_SERVER: broker:29092
      SCHEMA_REGISTRY_URL: http://schema-registry:8081
      ELASTICSEARCH_HOST: elasticsearch
      ELASTICSEARCH_PORT: 9200
      MYSQL_HOST: mysql
      MYSQL_PORT: 3306
      MYSQL_USERNAME: datahub
      MYSQL_PASSWORD: "datahubpass"
      EBEAN_DATASOURCE_HOST: mysql:3306
      EBEAN_DATASOURCE_USERNAME: datahub
      EBEAN_DATASOURCE_PASSWORD: "datahubpass"
      EBEAN_DATASOURCE_URL: 'jdbc:mysql://mysql:3306/datahub?verifyServerCertificate=false&useSSL=true&useUnicode=yes&characterEncoding=UTF-8&enabledTLSProtocols=TLSv1.2'
      WAIT_FOR_URIS: >-
        http://elasticsearch:9200/_cluster/health http://schema-registry:8081/subjects tcp://broker:29092 tcp://mysql:3306
      GRAPH_SERVICE_IMPL: elasticsearch
      DATAHUB_SECRET: "7e3dc188888893837378986378937e3dc1" 
      # WAIT_FOR_URIS: "http://elasticsearch:9200/_cluster/health http://schema-registry:8081/subjects tcp://broker:29092 tcp://mysql:3306"
    ports:
      - "8080:8080"
    healthcheck:
      test: ["CMD", "curl", "-f", "http://localhost:8080/health"]
      interval: 10s
      timeout: 5s
      retries: 10
    volumes:
      - ./scripts/wait-for-uris.sh:/wait-for-uris.sh:ro
    command:
      - /bin/bash
      - -lc
      - |
        /wait-for-uris.sh
        exec /datahub/datahub-gms/scripts/start.sh

  datahub-frontend:
    image: acryldata/datahub-frontend-react:v1.2.0.1
    platform: ${DOCKER_PLATFORM:-linux/amd64}
    depends_on:
      datahub-gms:
        condition: service_healthy
    environment:
      DATAHUB_GMS_HOST: datahub-gms
      DATAHUB_GMS_PORT: 8080
      DATAHUB_GMS_PROTOCOL: http
      DATAHUB_APP_VERSION: poc
      DATAHUB_SECRET: "7e3dc188888893837378986378937e3dc1"
    ports:
      - "9002:9002"
    healthcheck:
      test: ["CMD", "curl", "-f", "http://localhost:9002"]
      interval: 10s
      timeout: 5s
      retries: 10

  datahub-mce-consumer:
    image: acryldata/datahub-mce-consumer:v1.2.0.1
    platform: ${DOCKER_PLATFORM:-linux/amd64}
    depends_on:
      datahub-gms:
        condition: service_healthy
    environment:
      DATAHUB_GMS_HOST: datahub-gms
      DATAHUB_GMS_PORT: 8080
      DATAHUB_GMS_PROTOCOL: http
      KAFKA_BOOTSTRAP_SERVER: broker:29092
      SCHEMA_REGISTRY_URL: http://schema-registry:8081
      DATAHUB_SECRET: "7e3dc188888893837378986378937e3dc1"
      ENTITY_REGISTRY_CONFIG_PATH: /datahub/datahub-mce-consumer/resources/entity-registry.yml
      MYSQL_HOST: mysql
      MYSQL_PORT: 3306
      MYSQL_USERNAME: datahub
      MYSQL_PASSWORD: "datahubpass"
      EBEAN_DATASOURCE_HOST: mysql
      EBEAN_DATASOURCE_PORT: 3306
      EBEAN_DATASOURCE_USERNAME: datahub
      EBEAN_DATASOURCE_PASSWORD: "datahubpass"
      GRAPH_SERVICE_IMPL: elasticsearch
      EBEAN_DATASOURCE_URL: 'jdbc:mysql://mysql:3306/datahub?verifyServerCertificate=false&useSSL=true&useUnicode=yes&characterEncoding=UTF-8&enabledTLSProtocols=TLSv1.2'
      WAIT_FOR_URIS: >-
        http://datahub-gms:8080/health http://schema-registry:8081/subjects tcp://broker:29092 tcp://mysql:3306
    volumes:
      - ./scripts/wait-for-uris.sh:/wait-for-uris.sh:ro
    command:
      - /bin/bash
      - -lc
      - |
        /wait-for-uris.sh
        exec /datahub/datahub-mce-consumer/scripts/start.sh

  datahub-mae-consumer:
    image: acryldata/datahub-mae-consumer:v1.2.0.1
    platform: ${DOCKER_PLATFORM:-linux/amd64}
    depends_on:
      datahub-gms:
        condition: service_healthy
    environment:
      DATAHUB_GMS_HOST: datahub-gms
      DATAHUB_GMS_PORT: 8080
      DATAHUB_GMS_PROTOCOL: http
      KAFKA_BOOTSTRAP_SERVER: broker:29092
      SCHEMA_REGISTRY_URL: http://schema-registry:8081
      DATAHUB_SECRET: "7e3dc188888893837378986378937e3dc1"
      ENTITY_REGISTRY_CONFIG_PATH: /datahub/datahub-mae-consumer/resources/entity-registry.yml
      MYSQL_HOST: mysql
      MYSQL_PORT: 3306
      MYSQL_USERNAME: datahub
      MYSQL_PASSWORD: "datahubpass"
      EBEAN_DATASOURCE_HOST: mysql
      EBEAN_DATASOURCE_PORT: 3306
      EBEAN_DATASOURCE_USERNAME: datahub
      EBEAN_DATASOURCE_PASSWORD: "datahubpass"
      EBEAN_DATASOURCE_URL: 'jdbc:mysql://mysql:3306/datahub?verifyServerCertificate=false&useSSL=true&useUnicode=yes&characterEncoding=UTF-8&enabledTLSProtocols=TLSv1.2'
      ELASTICSEARCH_HOST: elasticsearch
      ELASTICSEARCH_PORT: 9200

  
      # 👇 Tell MAE to use Elasticsearch graph, not Neo4j
      GRAPH_SERVICE_IMPL: elasticsearch
   

  postgres:
    image: postgres:14
    environment:
      POSTGRES_DB: tokenize
      POSTGRES_USER: tokenize
      POSTGRES_PASSWORD: pass
    ports:
      - "5432:5432"
    healthcheck:
      test: ["CMD", "pg_isready", "-d", "tokenize", "-U", "tokenize"]
      interval: 10s
      timeout: 5s
      retries: 10

  datahub-actions:
    build:
      context: .
      dockerfile: docker/action.Dockerfile
    env_file:
      - .env
    environment:
      DATAHUB_GMS: http://datahub-gms:8080
      KAFKA_BOOTSTRAP_SERVER: broker:29092
      KAFKA_SCHEMA_REGISTRY_URL: http://schema-registry:8081
      PG_CONN_STR: postgresql://tokenize:pass@postgres:5432/tokenize
      WAIT_FOR_URIS: >-
        http://datahub-gms:8080/health http://schema-registry:8081/subjects tcp://broker:29092 tcp://postgres:5432
      DATAHUB_SECRET: "7e3dc188888893837378986378937e3dc1"
      MYSQL_HOST: mysql
      MYSQL_PORT: 3306
      MYSQL_USERNAME: datahub
      MYSQL_PASSWORD: "datahubpass"
    depends_on:
      datahub-gms:
        condition: service_healthy
      broker:
        condition: service_healthy
      schema-registry:
        condition: service_healthy
      postgres:
        condition: service_healthy
      kafka-setup:                      # 👈 add
        condition: service_completed_successfully
    ports:
      - "8091:8091"
    healthcheck:
      test: ["CMD", "curl", "-f", "http://localhost:8091/healthz"]
      interval: 10s
      timeout: 5s
      retries: 10
    command:
      - /bin/bash
      - -lc
      - |
        /app/scripts/wait-for-uris.sh
        exec uvicorn action.app:app --host 0.0.0.0 --port 8091<|MERGE_RESOLUTION|>--- conflicted
+++ resolved
@@ -159,11 +159,9 @@
       DATAHUB_UPGRADE_CONFIRM: "true"
       DATAHUB_UPGRADE_YES: "true"
       DATAHUB_UPGRADE_ALLOW_YES: "true"
-<<<<<<< HEAD
+
       ENTITY_REGISTRY_CONFIG_PATH: /datahub/datahub-upgrade/resources/entity-registry.yml
-=======
-      ENTITY_REGISTRY_CONFIG_PATH: /datahub/datahub-upgrade/resources
->>>>>>> 1be358af
+
       WAIT_FOR_URIS: >-
         tcp://mysql:3306 http://schema-registry:8081/subjects tcp://broker:29092 http://elasticsearch:9200/_cluster/health
     volumes:
